--- conflicted
+++ resolved
@@ -6,17 +6,10 @@
 Unlike the existing tooling, the Clusterer is declarative and goal
 directed: you tell it the overall shape of the cluster you want to
 construct and the clusterer tries to achieve that. By contrast, the
-<<<<<<< HEAD
-existing tooling (`rabbitmqctl join_cluster` and friends) is
-imperative, requires much more oversight, and is unsuited to automated
-deployment tools. The Clusterer has been specifically designed with
-automated deployment tools in mind.
-=======
 existing tooling (`rabbitmqctl join_cluster` and friends) is not goal
 directed, requires more oversight, and for these reasons is unsuited
 to automated deployment tools. The Clusterer has been specifically
 designed with automated deployment tools in mind.
->>>>>>> e742b4e5
 
 The Clusterer is not compatible with the existing clustering
 toolset. Do not use any of the `rabbitmqctl` commands relating to
@@ -58,7 +51,7 @@
 all the other nodes as necessary.
 
     [{version, 43},
-     {nodes, [{{rabbit@hostA, disc}, {rabbit@hostB, ram}, {rabbit@hostD, disc}}]},
+     {nodes, [{rabbit@hostA, disc}, {rabbit@hostB, ram}, {rabbit@hostD, disc}]},
      {gospel, {node, rabbit@hostD}},
      {shutdown_timeout, 30}]
 
