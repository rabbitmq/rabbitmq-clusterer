--- conflicted
+++ resolved
@@ -136,35 +136,10 @@
      case VConfig of
          #config {} when VConfig =/= AConfig -> [fun apply_config_instr/2];
          _                                   -> []
-<<<<<<< HEAD
-     end];
-modify_node_instructions(#node { name = Name, state = {pending_shutdown, _} },
-                         #state { valid_config = VConfig }) ->
-    %% As with state=off, we only allow apply_config_instr if the node
-    %% is involved in the config. By definition, if Node is
-    %% pending_shutdown and VConfig contains Node then VConfig =/=
-    %% AConfig.
-    [fun stop_node_instr/2,
-     case clusterer_utils:contains_node(Name, VConfig) of
-         true  -> [fun apply_config_instr/2];
-         false -> []
-=======
->>>>>>> aac9af22
      end].
 
 %%----------------------------------------------------------------------------
 
-<<<<<<< HEAD
-change_shutdown_timeout_instr(
-  State = #state { config = Config = #config { shutdown_timeout = ST } }) ->
-    Values = [infinity, 0, 1, 10],
-    {Value, State1} = choose_one([V || V <- Values, V =/= ST], State),
-    Config1 = Config #config { shutdown_timeout = Value },
-    {{config_shutdown_timeout_to, Value},
-     clusterer_utils:set_config(Config1, State1)}.
-
-=======
->>>>>>> aac9af22
 update_version_instr(
   State = #state { config = Config = #config { version = V } }) ->
     Config1 = Config #config { version = V + 1 },
@@ -244,14 +219,8 @@
      clusterer_utils:make_config_active(
        clusterer_utils:store_node(Node #node { state = ready }, State))}.
 
-<<<<<<< HEAD
-apply_config_instr(#node { name = Name },
+apply_config_instr(#node { name = Name, state = ready },
                    State = #state { valid_config = VConfig }) ->
-    %% State = ready orelse State = {pending_shutdown, _}
-=======
-apply_config_instr(#node { name = Name, state = ready },
-                   Test = #test { valid_config = VConfig }) ->
->>>>>>> aac9af22
     {{apply_config_to_node, Name, VConfig},
      clusterer_utils:make_config_active(State)}.
 
