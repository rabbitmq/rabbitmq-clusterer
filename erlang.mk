--- conflicted
+++ resolved
@@ -6120,13 +6120,8 @@
 ifneq ($(wildcard $(TEST_DIR)),)
 ifndef CT_SUITES
 CT_SUITES := $(sort $(subst _SUITE.erl,,$(notdir $(call core_find,$(TEST_DIR)/,*_SUITE.erl))))
-<<<<<<< HEAD
-endif
-endif
-=======
-endif
-endif
->>>>>>> 48aad140
+endif
+endif
 CT_SUITES ?=
 
 # Core targets.
