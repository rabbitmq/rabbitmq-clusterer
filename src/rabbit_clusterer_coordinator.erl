-module(rabbit_clusterer_coordinator).

-behaviour(gen_server).

-export([begin_coordination/0,
         rabbit_booted/0,
         send_new_config/2,
         template_new_config/1,
         apply_config/1,
         request_status/1]).

-export([start_link/0, init/1, handle_call/3, handle_cast/2, handle_info/2,
         terminate/2, code_change/3]).

-define(SERVER, ?MODULE).

-define(IS_TRANSITIONER(X), (X =:= {transitioner, join} orelse
                             X =:= {transitioner, rejoin})).

-record(state, { status,
                 node_id,
                 config,
                 transitioner_state,
                 comms,
                 nodes,
                 alive_mrefs,
                 dead,
                 poke_timer_ref,
                 booted
               }).

%%----------------------------------------------------------------------------

start_link() -> gen_server:start_link({local, ?SERVER}, ?MODULE, [], []).

begin_coordination() -> ok = gen_server:cast(?SERVER, begin_coordination).

rabbit_booted() -> ok = gen_server:cast(?SERVER, rabbit_booted).

send_new_config(Config, Node) when is_atom(Node) ->
    %% Node may be undefined. gen_server:cast doesn't error. This is
    %% what we want.
    ok = gen_server:cast({?SERVER, Node}, template_new_config(Config));
send_new_config(_Config, []) ->
    ok;
send_new_config(Config, Nodes) when is_list(Nodes) ->
    abcast = gen_server:abcast(
               lists:usort(Nodes), ?SERVER, template_new_config(Config)),
    ok.

template_new_config(Config) -> {new_config, Config, node()}.

apply_config(Config) ->
    gen_server:call(?SERVER, {apply_config, Config}, infinity).

request_status(Node) ->
    gen_server:call(
      {?SERVER, Node}, {request_status, undefined, <<>>}, infinity).

%%----------------------------------------------------------------------------

init([]) -> {ok, #state { status             = preboot,
                          node_id            = undefined,
                          config             = undefined,
                          transitioner_state = undefined,
                          comms              = undefined,
                          nodes              = [],
                          alive_mrefs        = [],
                          dead               = [],
                          poke_timer_ref     = undefined,
                          booted             = false
                        }}.

%%----------------
%% Call
%%----------------

%% request_status requires a response and is only used by the
%% transitioners to perform coordination when joining or rejoining a
%% cluster.
handle_call({request_status, _Node, _NodeID}, _From,
            State = #state { status = preboot }) ->
    %% If status = preboot then we have the situation that a remote
    %% node is contacting us (it's in {transitioner,_}) before we've
    %% even started reading in our cluster configs. We need to "ignore"
    %% them. They'll either wait for us, or they'll start up and bring
    %% us in later on anyway.
    {reply, preboot, State};
handle_call({request_status, NewNode, NewNodeID}, From,
            State = #state { status = Status = {transitioner, _} }) ->
    Fun = fun (Config) -> gen_server:reply(From, {Config, Status}), ok end,
    {noreply, transitioner_event(
                {request_config, NewNode, NewNodeID, Fun}, State)};
handle_call({request_status, NewNode, NewNodeID}, _From,
            State = #state { status  = Status,
                             node_id = NodeID,
                             config  = Config }) ->
    %% Status \in {booting, ready}
    %%
    %% Consider we're running (ready) and we're already clustered with
    %% NewNode, though it's currently down and is just coming back up,
    %% after being reset. At this point, we will learn of its new
    %% NodeID, but we must ignore that: if we merged it into our
    %% config here then should NewNode be starting up with a newer
    %% config that eventually involves us, we would lose the ability
    %% in is_compatible to detect the node has been reset. Hence
    %% ignoring NewNodeID here.
    %%
    %% Equally however, consider we're running in a cluster which has
    %% some missing nodes. Those nodes then come online and request
    %% our status. We should here record their ID. So we want to add
    %% their ID in only if we don't have a record of it already.
    %%
    %% This is consistent with the behaviour of the transitioners
    %% (above head) who will restart the transition if the NewNode has
    %% changed its ID.
    Config1 = case rabbit_clusterer_config:add_node_id(NewNode, NewNodeID,
                                                       NodeID, Config) of
                  {true,  _Config} -> Config;
                  {false, Config2} -> Config2
              end,
    {reply, {Config1, Status}, State #state { config = Config1 }};

%% This is where a call from the transitioner on one node to the
%% transitioner on another node lands.
handle_call({{transitioner, _TKind} = Status, Msg}, From,
            State = #state { status = Status }) ->
    Fun = fun (Result) -> gen_server:reply(From, Result), ok end,
    {noreply, transitioner_event({Msg, Fun}, State)};
handle_call({{transitioner, _TKind}, _Msg}, _From, State) ->
    {reply, invalid, State};

handle_call({apply_config, NewConfig}, From,
            State = #state { status = Status,
                             config = Config })
  when Status =:= ready orelse ?IS_TRANSITIONER(Status) ->
    case {rabbit_clusterer_config:load(NewConfig), Status} of
        {{ok, NewConfig1}, {transitioner, _}} ->
            %% We have to defer to the transitioner here which means
            %% we can't give back as good feedback, but never
            %% mind. The transitioner will do the comparison for us
            %% with whatever it's currently trying to transition to.
            gen_server:reply(From, transition_in_progress_ok),
            {noreply, transitioner_event(
                        {new_config, NewConfig1, undefined}, State)};
        {{ok, NewConfig1}, _} ->
            ReadyNotRunning = Status =:= ready andalso not rabbit:is_running(),
            case rabbit_clusterer_config:compare(NewConfig1, Config) of
                younger when ReadyNotRunning ->
                           {reply, {rabbit_not_running, NewConfig1}, State};
                younger -> gen_server:reply(
                             From, {beginning_transition_to_provided_config,
                                    NewConfig1}),
                           {noreply, begin_transition(NewConfig1, State)};
                older   -> {reply, {provided_config_is_older_than_current,
                                    NewConfig1, Config}, State};
                coeval  -> {reply, {provided_config_already_applied,
                                    NewConfig1}, State};
                invalid ->
                    {reply,
                     {provided_config_has_same_version_but_differs_from_current,
                      NewConfig1, Config}, State}
            end;
        {{error, Reason}, _} ->
            {reply, {invalid_config_specification, NewConfig, Reason}, State}
    end;
handle_call({apply_config, _Config}, _From,
            State = #state { status = Status }) ->
    {reply, {cannot_apply_config_currently, Status}, State};

%% anything else kills us
handle_call(Msg, From, State) ->
    {stop, {unhandled_call, Msg, From}, State}.

%%----------------
%% Cast
%%----------------

handle_cast(begin_coordination, State = #state { status  = preboot,
                                                 node_id = NodeID,
                                                 config  = Config }) ->
    {NewNodeID, NewConfig, OldConfig} = rabbit_clusterer_config:load(
                                          NodeID, Config),
    {noreply,
     begin_transition(NewConfig, State #state { node_id = NewNodeID,
                                                config  = OldConfig })};
handle_cast(begin_coordination, State) ->
    {noreply, State};

handle_cast({comms, Comms, Result},
            State = #state { comms = Comms, status = {transitioner, _} }) ->
    %% This is a response from the comms process coming back to the
    %% transitioner
    {noreply, transitioner_event({comms, Result}, State)};
handle_cast({comms, _Comms, _Result}, State) ->
    %% Ignore it - either we're not transitioning, or it's from an old
    %% comms pid.
    {noreply, State};

%% new_config is sent to update nodes that we come across through some
%% means that we think they're running an old config and should be
%% updated to run a newer config. It is also sent periodically to any
%% missing nodes in the cluster to make sure that should they appear
%% they will be informed of the cluster config we expect them to take
%% part in.
handle_cast({new_config, _ConfigRemote, Node},
            State = #state { status = preboot,
                             nodes  = Nodes }) ->
    %% In preboot we don't know what our eventual config is going to
    %% be so as a result we just ignore the provided remote config but
    %% make a note to send over our eventual config to this node once
    %% we've sorted ourselves out.
    %%
    %% Don't worry about dupes, we'll filter them out when we come to
    %% deal with the list.
    {noreply, State #state { nodes = [Node | Nodes] }};
handle_cast({new_config, ConfigRemote, Node},
            State = #state { status  = booting,
                             nodes   = Nodes,
                             node_id = NodeID,
                             config  = Config }) ->
    %% In booting, it's not safe to reconfigure our own rabbit, and
    %% given the transitioning state of mnesia during rabbit boot we
    %% don't want anyone else to interfere either, so again, we just
    %% wait. But we do update our config node_id map if the
    %% ConfigRemote is coeval with our own.
    case rabbit_clusterer_config:compare(ConfigRemote, Config) of
        coeval -> Config1 = rabbit_clusterer_config:update_node_id(
                              Node, ConfigRemote, NodeID, Config),
                  ok = rabbit_clusterer_config:store_internal(
                         NodeID, Config1),
                  {noreply, State #state { config = Config1 }};
        _      -> {noreply, State #state { nodes = [Node | Nodes] }}
    end;
handle_cast({new_config, ConfigRemote, Node},
            State = #state { status = {transitioner, _} }) ->
    %% We have to deal with this case because we could have the
    %% situation where we are blocked in the transitioner waiting for
    %% another node to come up but there really is a younger config
    %% that has become available that we should be transitioning
    %% to. If we don't deal with this we can potentially have a
    %% deadlock.
    {noreply, transitioner_event({new_config, ConfigRemote, Node}, State)};
handle_cast({new_config, ConfigRemote, Node},
<<<<<<< HEAD
            State = #state { status  = Status,
=======
            State = #state { status  = ready,
>>>>>>> aac9af22
                             node_id = NodeID,
                             config  = Config }) ->
    %% We a) know what our config really is; b) it's safe to begin
    %% transitions to other configurations.
    ReadyNotRunning = Status =:= ready andalso not rabbit:is_running(),
    case rabbit_clusterer_config:compare(ConfigRemote, Config) of
        younger when ReadyNotRunning ->
                   %% Something has stopped Rabbit. Maybe the
                   %% partition handler. Thus we're going to refuse to
                   %% do anything for the time being.
                   {noreply, State};
        younger -> %% Remote is younger. We should switch to it. We
                   %% deliberately do not merge across the configs at
                   %% this stage as it would break is_compatible.
                   %% begin_transition will reboot if necessary.
                   {noreply, begin_transition(ConfigRemote, State)};
        older   -> ok = send_new_config(Config, Node),
                   {noreply, State};
        coeval  -> Config1 = rabbit_clusterer_config:update_node_id(
                               Node, ConfigRemote, NodeID, Config),
                   ok = rabbit_clusterer_config:store_internal(
                          NodeID, Config1),
                   {noreply, State #state { config = Config1 }};
        invalid -> %% Whilst invalid, the fact is that we are ready,
                   %% so we don't want to disturb that.
                   {noreply, State}
    end;

handle_cast(rabbit_booted, State = #state { status = booting }) ->
    %% Note that we don't allow any transition to start whilst we're
    %% booting so it should be safe to assert we can only receive
    %% rabbit_booted when in booting.
    {noreply, set_status(ready, State)};
handle_cast(rabbit_booted, State = #state { status = preboot }) ->
    %% Very likely they forgot to edit the rabbit-server
    %% script. Complain very loudly.
    Msg = "RabbitMQ Clusterer is enabled as a plugin but has "
        "not been started correctly. Terminating RabbitMQ.~n",
    error_logger:error_msg(Msg, []),
    io:format(Msg, []),
    init:stop(),
    {noreply, State};
handle_cast(rabbit_booted, State = #state { status = ready }) ->
    %% This can happen if the partition handler stopped and then
    %% restarted rabbit.
    {noreply, State};

handle_cast({lock, Locker}, State = #state { comms = undefined }) ->
    gen_server:cast(Locker, {lock_rejected, node()}),
    {noreply, State};
handle_cast({lock, Locker}, State = #state { comms = Comms }) ->
    ok = rabbit_clusterer_comms:lock(Locker, Comms),
    {noreply, State};
handle_cast({unlock, _Locker}, State = #state { comms = undefined }) ->
    {noreply, State};
handle_cast({unlock, Locker}, State = #state { comms = Comms }) ->
    ok = rabbit_clusterer_comms:unlock(Locker, Comms),
    {noreply, State};

%% anything else kills us
handle_cast(Msg, State) ->
    {stop, {unhandled_cast, Msg}, State}.

%%----------------
%% Info
%%----------------

handle_info({transitioner_delay, Event},
            State = #state { status = {transitioner, _} }) ->
    %% A transitioner wanted some sort of timer based callback. Note
    %% it is the transitioner's responsibility to filter out
    %% invalid/outdated etc delayed events.
    {noreply, transitioner_event(Event, State)};
handle_info({transitioner_delay, _Event}, State) ->
    {noreply, State};

%% Monitoring stuff
handle_info({'DOWN', MRef, process, {?SERVER, Node}, _Info},
            State = #state { alive_mrefs = Alive, dead = Dead }) ->
    case lists:delete(MRef, Alive) of
        Alive  -> {noreply, State};
        Alive1 -> {noreply, ensure_poke_timer(
                              State #state { alive_mrefs = Alive1,
                                             dead        = [Node | Dead] })}
    end;
handle_info(poke_the_dead, State = #state { dead        = Dead,
                                            alive_mrefs = Alive,
                                            status      = ready,
                                            config      = Config }) ->
    %% When we're transitioning to something else (or even booting) we
    %% don't bother with the poke as the transitioner will take care
    %% of updating nodes we want to cluster with and the surrounding
    %% code will update the nodes we're currently clustered with and
    %% any other nodes that contacted us whilst we were transitioning
    %% or booting.
    MRefsNew = [monitor(process, {?SERVER, N}) || N <- Dead],
    ok = send_new_config(Config, Dead),
    Alive1 = MRefsNew ++ Alive,
    {noreply, State #state { dead           = [],
                             alive_mrefs    = Alive1,
                             poke_timer_ref = undefined }};
handle_info(poke_the_dead, State) ->
    {noreply, State #state { poke_timer_ref = undefined }};

%% anything else kills us
handle_info(Msg, State) ->
    {stop, {unhandled_info, Msg}, State}.

%%----------------
%% Rest
%%----------------

terminate(_Reason, _State) -> ok.

code_change(_OldVsn, State, _Extra) -> {ok, State}.

%%----------------------------------------------------------------------------
%% Status changes state machine
%%----------------------------------------------------------------------------

%% Here we enforce the state machine of valid changes to status.

%% preboot           -> a transitioner ({transitioner, TKind})
%% preboot           -> shutdown
%% {transitioner, _} -> booting
%% {transitioner, _} -> a transitioner
%% {transitioner, _} -> shutdown
%% booting           -> ready
%% ready             -> a transitioner
%% ready             -> shutdown

set_status(NewStatus, State = #state { status = Status })
  when ?IS_TRANSITIONER(NewStatus) andalso Status =/= booting ->
    State #state { status = NewStatus };
set_status(booting, State = #state { status  = {transitioner, _},
                                     booted  = Booted,
                                     node_id = NodeID,
                                     config  = Config }) ->
    error_logger:info_msg(
      "Clusterer booting Rabbit into cluster configuration:~n~p~n",
      [rabbit_clusterer_config:to_proplist(NodeID, Config)]),
    case Booted of
        true  -> ok = rabbit_clusterer_utils:start_rabbit_async();
        false -> ok = rabbit_clusterer_utils:boot_rabbit_async()
    end,
    State #state { status = booting, booted = true };
set_status(ready, State = #state { status = booting }) ->
    error_logger:info_msg("Cluster achieved and Rabbit running.~n"),
    update_monitoring(State #state { status = ready });
set_status(shutdown, State = #state { status = Status })
  when Status =/= booting ->
    case Status of
        ready -> %% Even though we think we're ready, there might
                 %% still be some rabbit boot actions going on...
                 ok = stop_rabbit();
        _     -> ok
    end,
    error_logger:info_msg("Clusterer stopping node now.~n"),
    init:stop(),
    State #state { status = shutdown }.

%%----------------------------------------------------------------------------
%% Changing cluster config
%%----------------------------------------------------------------------------

begin_transition(NewConfig, State = #state { config = Config }) ->
    true = State #state.status =/= booting, %% ASSERTION
    case rabbit_clusterer_config:contains_node(node(), NewConfig) of
        false -> process_transitioner_response({shutdown, NewConfig}, State);
        true  -> begin_transition(
                   rabbit_clusterer_config:is_compatible(NewConfig, Config),
                   rabbit_clusterer_config:transfer_node_ids(Config, NewConfig),
                   State)
    end.

begin_transition(true,     NewConfig, State = #state { status  = ready,
                                                       node_id = NodeID }) ->
    ok = rabbit_clusterer_config:store_internal(NodeID, NewConfig),
    error_logger:info_msg(
      "Clusterer seemlessly transitioned to new configuration:~n~p~n",
      [rabbit_clusterer_config:to_proplist(NodeID, NewConfig)]),
    update_monitoring(State #state { config = NewConfig });
begin_transition(false,    NewConfig, State = #state { status = ready }) ->
    ok = stop_rabbit(),
    join_or_rejoin(join,   NewConfig, State);
begin_transition(true,     NewConfig, State) ->
    join_or_rejoin(rejoin, NewConfig, State);
begin_transition(false,    NewConfig, State) ->
    join_or_rejoin(join,   NewConfig, State).

join_or_rejoin(TKind, NewConfig, State = #state { node_id = NodeID,
                                                  nodes   = Nodes }) ->
    ok = send_new_config(NewConfig, Nodes),
    %% Wipe out alive_mrefs and dead so that if we get DOWN's we don't
    %% care about them.
    {Comms, State1} = fresh_comms(State #state { alive_mrefs = [],
                                                 dead        = [],
                                                 nodes       = [] }),
    process_transitioner_response(
      rabbit_clusterer_transitioner:init(TKind, NodeID, NewConfig, Comms),
      set_status({transitioner, TKind}, State1)).

transitioner_event(Event, State = #state { status = {transitioner, _TKind},
                                           transitioner_state = TState }) ->
    process_transitioner_response(
      rabbit_clusterer_transitioner:event(Event, TState), State).

process_transitioner_response({continue, TState}, State) ->
    State #state { transitioner_state = TState };
process_transitioner_response({SuccessOrShutdown, ConfigNew},
                              State = #state { node_id = NodeID })
  when SuccessOrShutdown =:= success orelse SuccessOrShutdown =:= shutdown ->
    %% Both success and shutdown are treated the same as they're exit
    %% nodes from the states of the transitioners. If we've had a
    %% config applied to us that tells us to shutdown, we must record
    %% that config, otherwise we can later be restarted and try to
    %% start up with an outdated config.
    ok = rabbit_clusterer_config:store_internal(NodeID, ConfigNew),
    State1 = stop_comms(State #state { transitioner_state = undefined,
                                       config             = ConfigNew }),
    case SuccessOrShutdown of
        success  -> %% Wait for the ready transition before updating monitors
                    set_status(booting, State1);
        shutdown -> set_status(shutdown, stop_monitoring(State1))
    end;
process_transitioner_response({config_changed, ConfigNew}, State) ->
    %% begin_transition relies on unmerged configs, so don't merge
    %% through here.
    begin_transition(ConfigNew, State);
process_transitioner_response({sleep, Delay, Event, TState}, State) ->
    erlang:send_after(Delay, self(), {transitioner_delay, Event}),
    State #state { transitioner_state = TState };
process_transitioner_response({invalid_config, Config},
                              State = #state { node_id = NodeID }) ->
    %% An invalid config was detected somewhere. We shut ourselves
    %% down, but we do not write out the config. Do not
    %% update_monitoring either.
    State1 = stop_comms(State #state { transitioner_state = undefined }),
    error_logger:info_msg("Multiple different configurations with equal "
                          "version numbers detected. Shutting down.~n~p~n",
                          [rabbit_clusterer_config:to_proplist(
                             NodeID, Config)]),
    set_status(shutdown, State1).

fresh_comms(State) ->
    State1 = stop_comms(State),
    {ok, Token} = rabbit_clusterer_comms_sup:start_comms(),
    {Token, State1 #state { comms = Token }}.

stop_comms(State = #state { comms = undefined }) ->
    State;
stop_comms(State = #state { comms = Token }) ->
    ok = rabbit_clusterer_comms:stop(Token),
    State #state { comms = undefined }.

%%----------------------------------------------------------------------------
%% Helpers
%%----------------------------------------------------------------------------

stop_rabbit() ->
    error_logger:info_msg("Clusterer stopping Rabbit.~n"),
    ok = rabbit:await_startup(),
    ok = rabbit_clusterer_utils:stop_rabbit(),
    ok = rabbit_clusterer_utils:stop_mnesia(),
    ok.

update_monitoring(State = #state { config = ConfigNew,
                                   nodes  = NodesOld }) ->
    State1 = stop_monitoring(State),
    NodesNew = rabbit_clusterer_config:nodenames(ConfigNew) -- [node()],
    ok = send_new_config(ConfigNew, NodesNew -- NodesOld),
    AliveNew = [monitor(process, {?SERVER, N}) || N <- NodesNew],
    State1 #state { nodes       = NodesNew,
                    alive_mrefs = AliveNew}.

stop_monitoring(State = #state { config      = ConfigNew,
                                 nodes       = NodesOld,
                                 alive_mrefs = AliveOld }) ->
    ok = send_new_config(ConfigNew, NodesOld),
    [demonitor(MRef) || MRef <- AliveOld],
    State #state { nodes          = [],
                   alive_mrefs    = [],
                   dead           = [],
                   poke_timer_ref = undefined }.

ensure_poke_timer(State = #state { poke_timer_ref = undefined }) ->
    %% TODO: justify 2000
    State #state { poke_timer_ref =
                       erlang:send_after(2000, self(), poke_the_dead) };
ensure_poke_timer(State) ->
    State.<|MERGE_RESOLUTION|>--- conflicted
+++ resolved
@@ -242,18 +242,14 @@
     %% deadlock.
     {noreply, transitioner_event({new_config, ConfigRemote, Node}, State)};
 handle_cast({new_config, ConfigRemote, Node},
-<<<<<<< HEAD
-            State = #state { status  = Status,
-=======
             State = #state { status  = ready,
->>>>>>> aac9af22
                              node_id = NodeID,
                              config  = Config }) ->
     %% We a) know what our config really is; b) it's safe to begin
     %% transitions to other configurations.
-    ReadyNotRunning = Status =:= ready andalso not rabbit:is_running(),
+    Running = rabbit:is_running(),
     case rabbit_clusterer_config:compare(ConfigRemote, Config) of
-        younger when ReadyNotRunning ->
+        younger when not Running ->
                    %% Something has stopped Rabbit. Maybe the
                    %% partition handler. Thus we're going to refuse to
                    %% do anything for the time being.
