-module(rabbit_clusterer_coordinator).

-behaviour(gen_server).

-export([begin_coordination/0,
         rabbit_booted/0,
         send_new_config/2,
         template_new_config/1,
         apply_config/1,
         request_status/1]).

-export([start_link/0, init/1, handle_call/3, handle_cast/2, handle_info/2,
         terminate/2, code_change/3]).

-define(SERVER, ?MODULE).

-define(IS_TRANSITIONER(X), (X =:= {transitioner, join} orelse
                             X =:= {transitioner, rejoin})).

-record(state, { status,
                 node_id,
                 config,
                 transitioner_state,
                 comms,
                 nodes,
                 alive_mrefs,
                 dead,
                 poke_timer_ref,
                 booted
               }).

%%----------------------------------------------------------------------------

start_link() -> gen_server:start_link({local, ?SERVER}, ?MODULE, [], []).

begin_coordination() -> ok = gen_server:cast(?SERVER, begin_coordination).

rabbit_booted() -> ok = gen_server:cast(?SERVER, rabbit_booted).

send_new_config(Config, Node) when is_atom(Node) ->
    %% Node may be undefined. gen_server:cast doesn't error. This is
    %% what we want.
    ok = gen_server:cast({?SERVER, Node}, template_new_config(Config));
send_new_config(_Config, []) ->
    ok;
send_new_config(Config, Nodes) when is_list(Nodes) ->
    abcast = gen_server:abcast(
               lists:usort(Nodes), ?SERVER, template_new_config(Config)),
    ok.

template_new_config(Config) -> {new_config, Config, node()}.

apply_config(Config) ->
    gen_server:call(?SERVER, {apply_config, Config}, infinity).

request_status(Node) ->
    gen_server:call(
      {?SERVER, Node}, {request_status, undefined, <<>>}, infinity).

%%----------------------------------------------------------------------------

init([]) -> {ok, #state { status             = preboot,
                          node_id            = undefined,
                          config             = undefined,
                          transitioner_state = undefined,
                          comms              = undefined,
                          nodes              = [],
                          alive_mrefs        = [],
                          dead               = [],
                          poke_timer_ref     = undefined,
                          booted             = false
                        }}.


%%----------------
%% Call
%%----------------

%% What is the difference between request_status and new_config?
%% request_status requires a response and is only used by the
%% transitioners to perform coordination when joining or rejoining a
%% cluster. new_config is perhaps misnamed, but is only sent when a
%% config has been achieved (ready). new_config is used to update
%% nodes that we come across through some means that we think they're
%% running an old config and should be updated to run a newer config.
%% It is also sent periodically to any missing nodes in the cluster to
%% make sure that should they appear they will be informed of the
%% cluster config we expect them to take part in.
%%
%% Could they both be combined? Probably, but it would likely make the
%% attached logic much hairier.
handle_call({request_status, _Node, _NodeID}, _From,
            State = #state { status = preboot }) ->
    %% If status = preboot then we have the situation that a remote
    %% node is contacting us (it's in {transitioner,_}) before we've
    %% even started reading in our cluster configs. We need to "ignore"
    %% them. They'll either wait for us, or they'll start up and bring
    %% us in later on anyway.
    {reply, preboot, State};
handle_call({request_status, NewNode, NewNodeID}, From,
            State = #state { status = Status = {transitioner, _} }) ->
    Fun = fun (Config) -> gen_server:reply(From, {Config, Status}), ok end,
    {noreply, transitioner_event(
                {request_config, NewNode, NewNodeID, Fun}, State)};
handle_call({request_status, NewNode, NewNodeID}, _From,
            State = #state { status  = Status,
                             node_id = NodeID,
                             config  = Config }) ->
    %% Status \in {pending_shutdown, booting, ready}
    %%
    %% Consider we're running (ready) and we're already clustered with
    %% NewNode, though it's currently down and is just coming back up,
    %% after being reset. At this point, we will learn of its new
    %% NodeID, but we must ignore that: if we merged it into our
    %% config here then should NewNode be starting up with a newer
    %% config that eventually involves us, we would lose the ability
    %% in is_compatible to detect the node has been reset. Hence
    %% ignoring NewNodeID here.
    %%
    %% Equally however, consider we're running in a cluster which has
    %% some missing nodes. Those nodes then come online and request
    %% our status. We should here record their ID. So we want to add
    %% their ID in only if we don't have a record of it already.
    %%
    %% This is consistent with the behaviour of the transitioners
    %% (above head) who will restart the transition if the NewNode has
    %% changed its ID.
    Config1 = case rabbit_clusterer_config:add_node_id(NewNode, NewNodeID,
                                                       NodeID, Config) of
                  {true,  _Config} -> Config;
                  {false, Config2} -> Config2
              end,
    {reply, {Config1, Status}, State #state { config = Config1 }};

%% This is where a call from the transitioner on one node to the
%% transitioner on another node lands.
handle_call({{transitioner, _TKind} = Status, Msg}, From,
            State = #state { status = Status }) ->
    Fun = fun (Result) -> gen_server:reply(From, Result), ok end,
    {noreply, transitioner_event({Msg, Fun}, State)};
handle_call({{transitioner, _TKind}, _Msg}, _From, State) ->
    {reply, invalid, State};

handle_call({apply_config, NewConfig}, From,
            State = #state { status = Status,
                             config = Config })
  when Status =:= ready orelse Status =:= pending_shutdown
       orelse ?IS_TRANSITIONER(Status) ->
    case {rabbit_clusterer_config:load(NewConfig), Status} of
        {{ok, NewConfig1}, {transitioner, _}} ->
            %% We have to defer to the transitioner here which means
            %% we can't give back as good feedback, but never
            %% mind. The transitioner will do the comparison for us
            %% with whatever it's currently trying to transition to.
            gen_server:reply(From, transition_in_progress_ok),
            {noreply, transitioner_event(
                        {new_config, NewConfig1, undefined}, State)};
        {{ok, NewConfig1}, _} ->
            case rabbit_clusterer_config:compare(NewConfig1, Config) of
                younger -> gen_server:reply(
                             From, {beginning_transition_to_provided_config,
                                    NewConfig1}),
                           {noreply, begin_transition(NewConfig1, State)};
                older   -> {reply, {provided_config_is_older_than_current,
                                    NewConfig1, Config}, State};
                coeval  -> {reply, {provided_config_already_applied,
                                    NewConfig1}, State};
                invalid ->
                    {reply,
                     {provided_config_has_same_version_but_differs_from_current,
                      NewConfig1, Config}, State}
            end;
        {{error, Reason}, _} ->
            {reply, {invalid_config_specification, NewConfig, Reason}, State}
    end;
handle_call({apply_config, _Config}, _From,
            State = #state { status = Status }) ->
    {reply, {cannot_apply_config_currently, Status}, State};

%% anything else kills us
handle_call(Msg, From, State) ->
    {stop, {unhandled_call, Msg, From}, State}.


%%----------------
%% Cast
%%----------------
handle_cast(begin_coordination, State = #state { status  = preboot,
                                                 node_id = NodeID,
                                                 config  = Config }) ->
    {NewNodeID, NewConfig, OldConfig} = rabbit_clusterer_config:load(
                                          NodeID, Config),
    {noreply,
     begin_transition(NewConfig, State #state { node_id = NewNodeID,
                                                config  = OldConfig })};
handle_cast(begin_coordination, State) ->
    {noreply, State};

handle_cast({comms, Comms, Result},
            State = #state { comms = Comms, status = {transitioner, _} }) ->
    %% This is a response from the comms process coming back to the
    %% transitioner
    {noreply, transitioner_event({comms, Result}, State)};
handle_cast({comms, _Comms, _Result}, State) ->
    %% Ignore it - either we're not transitioning, or it's from an old
    %% comms pid.
    {noreply, State};

handle_cast({new_config, _ConfigRemote, Node},
            State = #state { status = preboot,
                             nodes  = Nodes }) ->
    %% In preboot we don't know what our eventual config is going to
    %% be so as a result we just ignore the provided remote config but
    %% make a note to send over our eventual config to this node once
    %% we've sorted ourselves out.
    %%
    %% Don't worry about dupes, we'll filter them out when we come to
    %% deal with the list.
    {noreply, State #state { nodes = [Node | Nodes] }};
handle_cast({new_config, ConfigRemote, Node},
            State = #state { status  = booting,
                             nodes   = Nodes,
                             node_id = NodeID,
                             config  = Config }) ->
    %% In booting, it's not safe to reconfigure our own rabbit, and
    %% given the transitioning state of mnesia during rabbit boot we
    %% don't want anyone else to interfere either, so again, we just
    %% wait. But we do update our config node_id map if the
    %% ConfigRemote is coeval with our own.
    case rabbit_clusterer_config:compare(ConfigRemote, Config) of
        coeval -> Config1 = rabbit_clusterer_config:update_node_id(
                              Node, ConfigRemote, NodeID, Config),
                  ok = rabbit_clusterer_config:store_internal(
                         NodeID, Config1),
                  {noreply, State #state { config = Config1 }};
        _      -> {noreply, State #state { nodes = [Node | Nodes] }}
    end;
handle_cast({new_config, ConfigRemote, Node},
            State = #state { status = {transitioner, _} }) ->
    %% We have to deal with this case because we could have the
    %% situation where we are blocked in the transitioner waiting for
    %% another node to come up but there really is a younger config
    %% that has become available that we should be transitioning
    %% to. If we don't deal with this we can potentially have a
    %% deadlock.
    {noreply, transitioner_event({new_config, ConfigRemote, Node}, State)};
handle_cast({new_config, ConfigRemote, Node},
            State = #state { node_id = NodeID,
                             config  = Config }) ->
    %% Status is either ready or pending_shutdown. In both cases, we
    %% a) know what our config really is; b) it's safe to begin
    %% transitions to other configurations.
    case rabbit_clusterer_config:compare(ConfigRemote, Config) of
        younger -> %% Remote is younger. We should switch to it. We
                   %% deliberately do not merge across the configs at
                   %% this stage as it would break is_compatible.
                   %% begin_transition will reboot if necessary.
                   {noreply, begin_transition(ConfigRemote, State)};
        older   -> ok = send_new_config(Config, Node),
                   {noreply, State};
        coeval  -> Config1 = rabbit_clusterer_config:update_node_id(
                               Node, ConfigRemote, NodeID, Config),
                   ok = rabbit_clusterer_config:store_internal(
                          NodeID, Config1),
                   {noreply, State #state { config = Config1 }};
        invalid -> %% Whilst invalid, the fact is that we are stable -
                   %% either ready or pending_shutdown, so we don't
                   %% want to disturb that.
                   {noreply, State}
    end;

handle_cast(rabbit_booted, State = #state { status = booting }) ->
    %% Note that we don't allow any transition to start whilst we're
    %% booting so it should be safe to assert we can only receive
    %% ready_to_cluster when in booting.
    {noreply, set_status(ready, State)};
handle_cast(rabbit_booted, State = #state { status = preboot }) ->
    %% Very likely they forgot to edit the rabbit-server
    %% script. Complain very loudly.
    Msg = "RabbitMQ Clusterer is enabled as a plugin but has "
        "not been started correctly. Terminating RabbitMQ.~n",
    error_logger:error_msg(Msg, []),
    io:format(Msg, []),
    init:stop(),
    {noreply, State};

handle_cast({lock, Locker}, State = #state { comms = undefined }) ->
    gen_server:cast(Locker, {lock_rejected, node()}),
    {noreply, State};
handle_cast({lock, Locker}, State = #state { comms = Comms }) ->
    ok = rabbit_clusterer_comms:lock(Locker, Comms),
    {noreply, State};
handle_cast({unlock, _Locker}, State = #state { comms = undefined }) ->
    {noreply, State};
handle_cast({unlock, Locker}, State = #state { comms = Comms }) ->
    ok = rabbit_clusterer_comms:unlock(Locker, Comms),
    {noreply, State};

%% anything else kills us
handle_cast(Msg, State) ->
    {stop, {unhandled_cast, Msg}, State}.


%%----------------
%% Info
%%----------------
handle_info({transitioner_delay, Event},
            State = #state { status = {transitioner, _} }) ->
    %% A transitioner wanted some sort of timer based callback. Note
    %% it is the transitioner's responsibility to filter out
    %% invalid/outdated etc delayed events.
    {noreply, transitioner_event(Event, State)};
handle_info({transitioner_delay, _Event}, State) ->
    {noreply, State};

%% Monitoring stuff
handle_info({'DOWN', MRef, process, {?SERVER, Node}, _Info},
            State = #state { alive_mrefs = Alive, dead = Dead }) ->
    case lists:delete(MRef, Alive) of
        Alive  -> {noreply, State};
        Alive1 -> {noreply, ensure_poke_timer(
                              State #state { alive_mrefs = Alive1,
                                             dead        = [Node | Dead] })}
    end;
handle_info(poke_the_dead, State = #state { dead        = Dead,
                                            alive_mrefs = Alive,
                                            status      = ready,
                                            config      = Config }) ->
    %% When we're transitioning to something else (or even booting) we
    %% don't bother with the poke as the transitioner will take care
    %% of updating nodes we want to cluster with and the surrounding
    %% code will update the nodes we're currently clustered with and
    %% any other nodes that contacted us whilst we were transitioning
    %% or booting.
    MRefsNew = [monitor(process, {?SERVER, N}) || N <- Dead],
    ok = send_new_config(Config, Dead),
    Alive1 = MRefsNew ++ Alive,
    {noreply, State #state { dead           = [],
                             alive_mrefs    = Alive1,
                             poke_timer_ref = undefined }};
handle_info(poke_the_dead, State) ->
    {noreply, State #state { poke_timer_ref = undefined }};

%% anything else kills us
handle_info(Msg, State) ->
    {stop, {unhandled_info, Msg}, State}.


terminate(_Reason, _State) -> ok.

code_change(_OldVsn, State, _Extra) -> {ok, State}.


%%----------------------------------------------------------------------------
%% Status changes state machine
%%----------------------------------------------------------------------------

%% Here we enforce the state machine of valid changes to status.

%% preboot           -> a transitioner ({transitioner, TKind})
%% preboot           -> pending_shutdown
%% {transitioner, _} -> a transitioner
%% {transitioner, _} -> pending_shutdown
%% {transitioner, _} -> booting
%% pending_shutdown  -> shutdown
%% pending_shutdown  -> pending_shutdown
%% pending_shutdown  -> a transitioner
%% booting           -> ready
%% ready             -> pending_shutdown

set_status(NewStatus, State = #state { status = Status })
  when ?IS_TRANSITIONER(NewStatus) andalso (Status =:= preboot orelse
                                            ?IS_TRANSITIONER(Status) orelse
                                            Status =:= pending_shutdown) ->
    State #state { status = NewStatus };
set_status(pending_shutdown, State = #state { status = ready }) ->
    %% Even though we think we're ready, there might still be some
    %% rabbit boot actions going on...
    ok = stop_rabbit(),
    State #state { status = pending_shutdown };
set_status(pending_shutdown, State = #state { status = Status })
  when Status =/= booting ->
    State #state { status = pending_shutdown };
set_status(booting, State = #state { status  = {transitioner, _},
                                     booted  = Booted,
                                     node_id = NodeID,
                                     config  = Config }) ->
    error_logger:info_msg(
      "Clusterer booting Rabbit into cluster configuration:~n~p~n",
      [rabbit_clusterer_config:to_proplist(NodeID, Config)]),
    ok = rabbit_clusterer_utils:ensure_start_mnesia(),
    case Booted of
        true  -> ok = rabbit_clusterer_utils:start_rabbit_async();
        false -> ok = rabbit_clusterer_utils:boot_rabbit_async()
    end,
    State #state { status = booting, booted = true };
set_status(ready, State = #state { status = booting }) ->
    error_logger:info_msg("Cluster achieved and Rabbit running.~n"),
    update_monitoring(State #state { status = ready });
set_status(shutdown, State = #state { status = pending_shutdown }) ->
    error_logger:info_msg("Clusterer stopping node now.~n"),
    init:stop(),
    State #state { status = shutdown }.

%%----------------------------------------------------------------------------
%% Changing cluster config
%%----------------------------------------------------------------------------

begin_transition(NewConfig, State = #state { config = Config }) ->
    true = State #state.status =/= booting, %% ASSERTION
    case rabbit_clusterer_config:contains_node(node(), NewConfig) of
        false -> process_transitioner_response({shutdown, NewConfig}, State);
        true  -> begin_transition(
                   rabbit_clusterer_config:is_compatible(NewConfig, Config),
                   NewConfig, State)
    end.

begin_transition(true,     NewConfig, State = #state { status  = ready,
                                                       node_id = NodeID,
                                                       config  = Config }) ->
    NewConfig1 = rabbit_clusterer_config:transfer_node_ids(Config, NewConfig),
    ok = rabbit_clusterer_config:store_internal(NodeID, NewConfig1),
    error_logger:info_msg(
      "Clusterer seemlessly transitioned to new configuration:~n~p~n",
      [rabbit_clusterer_config:to_proplist(NodeID, NewConfig1)]),
    update_monitoring(State #state { config = NewConfig1 });
begin_transition(false,    NewConfig, State = #state { status = ready }) ->
    ok = stop_rabbit(),
    join_or_rejoin(join,   NewConfig, State);
begin_transition(true,     NewConfig, State) ->
    join_or_rejoin(rejoin, NewConfig, State);
begin_transition(false,    NewConfig, State) ->
    join_or_rejoin(join,   NewConfig, State).

join_or_rejoin(TKind, NewConfig, State = #state { node_id = NodeID,
                                                  config  = Config,
                                                  nodes   = Nodes }) ->
    NewConfig1 = rabbit_clusterer_config:transfer_node_ids(Config, NewConfig),
    ok = send_new_config(NewConfig1, Nodes),
    %% Wipe out alive_mrefs and dead so that if we get DOWN's we don't
    %% care about them.
    {Comms, State1} = fresh_comms(State #state { alive_mrefs = [],
                                                 dead        = [],
                                                 nodes       = [] }),
    process_transitioner_response(
      rabbit_clusterer_transitioner:init(TKind, NodeID, NewConfig1, Comms),
      set_status({transitioner, TKind}, State1)).

transitioner_event(Event, State = #state { status = {transitioner, _TKind},
                                           transitioner_state = TState }) ->
    process_transitioner_response(
      rabbit_clusterer_transitioner:event(Event, TState), State).

process_transitioner_response({continue, TState}, State) ->
    State #state { transitioner_state = TState };
process_transitioner_response({SuccessOrShutdown, ConfigNew},
                              State = #state { node_id = NodeID })
  when SuccessOrShutdown =:= success orelse SuccessOrShutdown =:= shutdown ->
    %% Both success and shutdown are treated the same as they're exit
    %% nodes from the states of the transitioners. If we've had a
    %% config applied to us that tells us to shutdown, we must record
    %% that config, otherwise we can later be restarted and try to
    %% start up with an outdated config.
    ok = rabbit_clusterer_config:store_internal(NodeID, ConfigNew),
    State1 = stop_comms(State #state { transitioner_state = undefined,
                                       config             = ConfigNew }),
    case SuccessOrShutdown of
        success  -> %% Wait for the ready transition before updating monitors
                    set_status(booting, State1);
        shutdown -> set_status(shutdown,
                               set_status(pending_shutdown,
                                          stop_monitoring(State1)))
    end;
process_transitioner_response({config_changed, ConfigNew}, State) ->
    %% begin_transition relies on unmerged configs, so don't merge
    %% through here.
    begin_transition(ConfigNew, State);
process_transitioner_response({sleep, Delay, Event, TState}, State) ->
    erlang:send_after(Delay, self(), {transitioner_delay, Event}),
    State #state { transitioner_state = TState };
process_transitioner_response({invalid_config, Config},
                              State = #state { node_id = NodeID }) ->
    %% An invalid config was detected somewhere. We shut ourselves
    %% down, but we do not write out the config. Do not
    %% update_monitoring either.
    State1 = stop_comms(State #state { transitioner_state = undefined }),
    error_logger:info_msg("Multiple different configurations with equal "
                          "version numbers detected. Shutting down.~n~p~n",
                          [rabbit_clusterer_config:to_proplist(
                             NodeID, Config)]),
    set_status(shutdown, set_status(pending_shutdown, State1)).


fresh_comms(State) ->
    State1 = stop_comms(State),
    {ok, Token} = rabbit_clusterer_comms_sup:start_comms(),
    {Token, State1 #state { comms = Token }}.

stop_comms(State = #state { comms = undefined }) ->
    State;
stop_comms(State = #state { comms = Token }) ->
    ok = rabbit_clusterer_comms:stop(Token),
    State #state { comms = undefined }.

<<<<<<< HEAD
=======
schedule_shutdown(State = #state { status = pending_shutdown,
                                   config = Config }) ->
    case rabbit_clusterer_config:shutdown_timeout(Config) of
        infinity -> State #state { transitioner_state = undefined };
        Timeout  -> Ref = make_ref(),
                    erlang:send_after(Timeout*1000, self(), {shutdown, Ref}),
                    State #state { transitioner_state = {shutdown, Ref} }
    end;
schedule_shutdown(State) ->
    State.

reschedule_shutdown(State = #state { status             = pending_shutdown,
                                     transitioner_state = {shutdown, _Ref},
                                     config             = Config }) ->
    %% ASSERTION
    true = rabbit_clusterer_config:shutdown_timeout(Config) =/= infinity,
    schedule_shutdown(State);
reschedule_shutdown(State) ->
    State.

%%----------------------------------------------------------------------------
%% Helpers
%%----------------------------------------------------------------------------

stop_rabbit() ->
    error_logger:info_msg("Clusterer stopping Rabbit pending shutdown.~n"),
    ok = rabbit:await_startup(),
    ok = rabbit_clusterer_utils:stop_rabbit(),
    ok = rabbit_clusterer_utils:stop_mnesia(),
    ok.

>>>>>>> d33c1ee5
update_monitoring(State = #state { config = ConfigNew,
                                   nodes  = NodesOld }) ->
    State1 = stop_monitoring(State),
    NodesNew = rabbit_clusterer_config:nodenames(ConfigNew) -- [node()],
    ok = send_new_config(ConfigNew, NodesNew -- NodesOld),
    AliveNew = [monitor(process, {?SERVER, N}) || N <- NodesNew],
    State1 #state { nodes       = NodesNew,
                    alive_mrefs = AliveNew}.

stop_monitoring(State = #state { config      = ConfigNew,
                                 nodes       = NodesOld,
                                 alive_mrefs = AliveOld }) ->
    ok = send_new_config(ConfigNew, NodesOld),
    [demonitor(MRef) || MRef <- AliveOld],
    State #state { nodes          = [],
                   alive_mrefs    = [],
                   dead           = [],
                   poke_timer_ref = undefined }.

ensure_poke_timer(State = #state { poke_timer_ref = undefined }) ->
    %% TODO: justify 2000
    State #state { poke_timer_ref =
                       erlang:send_after(2000, self(), poke_the_dead) };
ensure_poke_timer(State) ->
    State.<|MERGE_RESOLUTION|>--- conflicted
+++ resolved
@@ -502,27 +502,6 @@
     ok = rabbit_clusterer_comms:stop(Token),
     State #state { comms = undefined }.
 
-<<<<<<< HEAD
-=======
-schedule_shutdown(State = #state { status = pending_shutdown,
-                                   config = Config }) ->
-    case rabbit_clusterer_config:shutdown_timeout(Config) of
-        infinity -> State #state { transitioner_state = undefined };
-        Timeout  -> Ref = make_ref(),
-                    erlang:send_after(Timeout*1000, self(), {shutdown, Ref}),
-                    State #state { transitioner_state = {shutdown, Ref} }
-    end;
-schedule_shutdown(State) ->
-    State.
-
-reschedule_shutdown(State = #state { status             = pending_shutdown,
-                                     transitioner_state = {shutdown, _Ref},
-                                     config             = Config }) ->
-    %% ASSERTION
-    true = rabbit_clusterer_config:shutdown_timeout(Config) =/= infinity,
-    schedule_shutdown(State);
-reschedule_shutdown(State) ->
-    State.
 
 %%----------------------------------------------------------------------------
 %% Helpers
@@ -534,8 +513,6 @@
     ok = rabbit_clusterer_utils:stop_rabbit(),
     ok = rabbit_clusterer_utils:stop_mnesia(),
     ok.
-
->>>>>>> d33c1ee5
 update_monitoring(State = #state { config = ConfigNew,
                                    nodes  = NodesOld }) ->
     State1 = stop_monitoring(State),
