-module(rabbit_clusterer_config).

-export([load/2, load/1, store_internal/2, to_proplist/2,
         transfer_node_ids/2, update_node_id/4, add_node_ids/3, add_node_id/4,
         compare/2, is_compatible/2,
<<<<<<< HEAD
         contains_node/2, is_singleton/2, version/1, nodenames/1,
         disc_nodenames/1, node_type/2, node_id/2, gospel/1,
         shutdown_timeout/1]).
=======
         contains_node/2, is_singleton/2, nodenames/1, disc_nodenames/1,
         node_type/2, node_id/2, gospel/1]).
>>>>>>> e0ea06ea

-record(config, { version,
                  nodes,
                  gospel,
                  node_ids
                }).
%%----------------------------------------------------------------------------

%% We can't put the file within mnesia dir because that upsets the
%% virgin detection in rabbit_mnesia!
internal_path() -> rabbit_mnesia:dir() ++ "-cluster.config".

external_path() -> application:get_env(rabbitmq_clusterer, config).

load(undefined)      -> load_external();
load(#config {} = C) -> case validate(C) of
                            ok  -> {ok, C};
                            Err -> Err
                        end;
load(PathOrPropList) -> load_external(PathOrPropList).

load(NodeID, Config) ->
    choose_external_or_internal(
      case load_external() of
          {ok, ExternalConfig} ->
              ExternalConfig;
          {error, no_external_config_provided} ->
              undefined;
          {error, Error} ->
              error_logger:info_msg(
                "Ignoring external configuration due to error: ~p~n", [Error]),
              undefined
      end,
      case Config of
          undefined -> load_internal();
          _         -> {NodeID, Config}
      end).

load_external() ->
    case external_path() of
        {ok, PathOrProplist} -> load_external(PathOrProplist);
        undefined            -> {error, no_external_config_provided}
    end.

load_external(PathOrProplist) when is_list(PathOrProplist) ->
    ProplistOrErr = case PathOrProplist of
                        [{_,_}|_] -> {ok, [PathOrProplist]};
                        [_|_]     -> rabbit_file:read_term_file(PathOrProplist)
                    end,
    case ProplistOrErr of
        {ok, [Proplist]}   -> case from_proplist(Proplist) of
                                  {ok, _NodeID, Config} -> {ok, Config};
                                  {error, _} = Error    -> Error
                              end;
        {ok, Terms}        -> {error, rabbit_misc:format(
                                        "Config is not a single term: ~p",
                                        [Terms])};
        {error, _} = Error -> Error
    end;
load_external(Other) ->
    {error, rabbit_misc:format("External config not a path or proplist: ~p",
                               [Other])}.

load_internal() ->
    Proplist = case rabbit_file:read_term_file(internal_path()) of
                   {error, enoent}               -> undefined;
                   {ok, [Proplist1 = [{_,_}|_]]} -> Proplist1
               end,
    case Proplist of
        undefined -> undefined;
        _         -> {ok, NodeID, Config} = from_proplist(Proplist),
                     true = is_binary(NodeID), %% ASSERTION
                     {NodeID, Config}
    end.

store_internal(NodeID, Config) ->
    ok = rabbit_file:write_term_file(internal_path(),
                                     [to_proplist(NodeID, Config)]).

choose_external_or_internal(undefined, undefined) ->
    {ok, NodeID, NewConfig} = default_config(),
    {NodeID, NewConfig, undefined};
choose_external_or_internal(NewConfig, undefined) ->
    %% We only have an external config and no internal config, so we
    %% have no NodeID, so we must generate one.
    NodeID = create_node_id(),
    {NodeID, tidy_node_ids(NodeID, NewConfig), undefined};
choose_external_or_internal(undefined, {NodeID, OldConfig}) ->
    {NodeID, OldConfig, OldConfig};
choose_external_or_internal(NewConfig, {NodeID, OldConfig}) ->
    case compare(NewConfig, OldConfig) of
        younger -> %% New cluster config has been applied
                   {NodeID, NewConfig, OldConfig};
        invalid -> error_logger:info_msg(
                     "Ignoring invalid user-provided configuration", []),
                   {NodeID, OldConfig, OldConfig};
        _       -> %% All other cases, we ignore the user-provided config.
                   {NodeID, OldConfig, OldConfig}
    end.

%% Note that here we intentionally deal with NodeID being in the
%% proplist as on disk but not in the #config record.
default_config() ->
    NodeID = create_node_id(),
    MyNode = node(),
    from_proplist(
      [{version,          0},
       {nodes,            [{MyNode, disc}]},
       {gospel,           {node, MyNode}},
       {node_id,          NodeID},
       {node_ids,         orddict:from_list([{MyNode, NodeID}])}
      ]).

create_node_id() ->
    %% We can't use rabbit_guid here because it may not have been
    %% started at this stage. We only need a fresh node_id when we're
    %% a virgin node. But we also want to ensure that when we are a
    %% virgin node our node id will be different from if we existed
    %% previously, hence the use of now() which can go wrong if time
    %% is set backwards, but we hope that won't happen.
    erlang:md5(term_to_binary({node(), now()})).

%%----------------------------------------------------------------------------

required_keys() -> [version, nodes, gospel].

optional_keys() -> [{node_ids, orddict:new()}].

field_fold(Fun, Init) ->
    {_Pos, Res} = lists:foldl(fun (FieldName, {Pos, Acc}) ->
                                      {Pos + 1, Fun(FieldName, Pos, Acc)}
                              end, {2, Init}, record_info(fields, config)),
    Res.

to_proplist(NodeID, Config = #config {}) ->
    [{node_id, NodeID} |
     field_fold(fun (FieldName, Pos, ProplistN) ->
                        [{FieldName, element(Pos, Config)} | ProplistN]
                end, [])].

from_proplist(Proplist) when is_list(Proplist) ->
    case check_required_keys(Proplist) of
        ok ->
            Proplist1 = add_optional_keys(Proplist),
            Config = #config { nodes = Nodes } =
                field_fold(
                  fun (FieldName, Pos, ConfigN) ->
                          setelement(Pos, ConfigN,
                                     proplists:get_value(FieldName, Proplist1))
                  end, #config {}),
            case validate(Config) of
                ok ->
                    {ok, proplists:get_value(node_id, Proplist1),
                     Config #config { nodes = normalise_nodes(Nodes) }};
                {error, _} = Err ->
                    Err
            end;
        {error, _} = Err ->
            Err
    end;
from_proplist(Other) ->
    {error, rabbit_misc:format("Config is not a proplist: ~p", [Other])}.

check_required_keys(Proplist) ->
    case required_keys() -- proplists:get_keys(Proplist) of
        []      -> ok;
        Missing -> {error, rabbit_misc:format(
                             "Required keys missing from cluster config: ~p",
                             [Missing])}
    end.

add_optional_keys(Proplist) ->
    lists:foldr(fun ({Key, _Default} = E, ProplistN) ->
                        case proplists:is_defined(Key, ProplistN) of
                            true  -> ProplistN;
                            false -> [E | ProplistN]
                        end
                end, Proplist, optional_keys()).

validate(Config) ->
    field_fold(fun (FieldName, Pos, ok) ->
                       validate_key(FieldName, element(Pos, Config), Config);
                   (_FieldName, _Pos, {error, _E} = Err) ->
                       Err
               end, ok).

validate_key(version, Version, _Config)
  when is_integer(Version) andalso Version >= 0 ->
    ok;
validate_key(version, Version, _Config) ->
    {error, rabbit_misc:format("Require version to be non-negative integer: ~p",
                               [Version])};
validate_key(nodes, Nodes, _Config) when is_list(Nodes) ->
    {Result, Disc, NodeNames} =
        lists:foldr(
          fun ({Node, disc}, {ok, _, NN}) when is_atom(Node) ->
                  {ok, true, [Node | NN]};
              ({Node, disk}, {ok, _, NN}) when is_atom(Node) ->
                  {ok, true, [Node | NN]};
              ({Node, ram }, {ok, D, NN}) when is_atom(Node) ->
                  {ok, D,    [Node | NN]};
              (Node,         {ok, _, NN}) when is_atom(Node) ->
                  {ok, true, [Node | NN]};
              (Other,        {ok, _, _NN}) ->
                  {error, rabbit_misc:format("Invalid node: ~p", [Other]), []};
              (_, {error, _E, _NN} = Err) -> Err
          end, {ok, false, []}, Nodes),
    case {Result, Disc, length(NodeNames) =:= length(lists:usort(NodeNames))} of
        {ok, true, true} ->
            ok;
        {ok, true, false} ->
            {error, rabbit_misc:format(
                      "Some nodes specified more than once: ~p", [NodeNames])};
        {ok, false, _} when length(NodeNames) =:= 0 ->
            ok;
        {ok, false, _} ->
            {error, rabbit_misc:format(
                      "Require at least one disc node: ~p", [Nodes])};
        {error, Err, _} ->
            {error, Err}
    end;
validate_key(nodes, Nodes, _Config) ->
    {error,
     rabbit_misc:format("Require nodes to be a list of nodes: ~p", [Nodes])};
validate_key(gospel, reset, _Config) ->
    ok;
validate_key(gospel, {node, Node}, Config = #config { nodes = Nodes }) ->
    case [true || N <- Nodes,
                  (N =:= {Node,  ram} orelse
                   N =:= {Node, disc} orelse
                   N =:= {Node, disk} orelse
                   N =:= Node)] of
        []    -> {error, rabbit_misc:format(
                           "Node in gospel (~p) is not in nodes (~p)",
                           [Node, Config #config.nodes])};
        [_|_] -> ok
    end;
validate_key(gospel, Gospel, _Config) ->
    {error, rabbit_misc:format("Invalid gospel setting: ~p", [Gospel])};
validate_key(node_ids, Orddict, _Config) when is_list(Orddict) ->
    ok;
validate_key(node_ids, Orddict, _Config) ->
    {error,
     rabbit_misc:format("Requires node_ids to be an orddict: ~p", [Orddict])}.

normalise_nodes(Nodes) when is_list(Nodes) ->
    orddict:from_list(
      lists:usort(
        lists:map(fun ({Node, disc} = E) when is_atom(Node) -> E;
                      ({Node, disk})     when is_atom(Node) -> {Node, disc};
                      (Node)             when is_atom(Node) -> {Node, disc};
                      ({Node, ram} = E)  when is_atom(Node) -> E
                  end, Nodes))).

%%----------------------------------------------------------------------------

transfer_node_ids(undefined, Dest) ->
    Dest;
transfer_node_ids(#config { node_ids = NodeIDs }, Dest = #config { }) ->
    Dest #config { node_ids = NodeIDs }.

update_node_id(Node, #config { node_ids = NodeIDsRemote },
               NodeID, Config = #config { node_ids = NodeIDsLocal }) ->
    NodeIDsLocal1 = orddict:store(Node, orddict:fetch(Node, NodeIDsRemote),
                                  NodeIDsLocal),
    tidy_node_ids(NodeID, Config #config { node_ids = NodeIDsLocal1 }).

add_node_ids(ExtraNodeIDs, NodeID, Config = #config { node_ids = NodeIDs }) ->
    NodeIDs1 = orddict:merge(fun (_Node, _A, B) -> B end,
                             NodeIDs, orddict:from_list(ExtraNodeIDs)),
    tidy_node_ids(NodeID, Config #config { node_ids = NodeIDs1 }).

add_node_id(NewNode, NewNodeID, NodeID,
            Config = #config { node_ids = NodeIDs }) ->
    %% Note that if NewNode isn't in Config then tidy_node_ids will do
    %% the right thing, and also that Changed will always be false.
    Changed = case orddict:find(NewNode, NodeIDs) of
                  error            -> false;
                  {ok, NewNodeID}  -> false;
                  {ok, _NewNodeID} -> true
              end,
    NodeIDs1 = orddict:store(NewNode, NewNodeID, NodeIDs),
    {Changed, tidy_node_ids(NodeID, Config #config { node_ids = NodeIDs1 })}.

tidy_node_ids(NodeID, Config = #config { nodes = Nodes, node_ids = NodeIDs }) ->
    MyNode = node(),
    NodeIDs1 = orddict:filter(fun (N, _ID) -> orddict:is_key(N, Nodes) end,
                              NodeIDs),
    %% our own node_id may have changed or be missing.
    NodeIDs2 = case orddict:is_key(MyNode, Nodes) of
                   true  -> orddict:store(MyNode, NodeID, NodeIDs1);
                   false -> NodeIDs1
               end,
    Config #config { node_ids = NodeIDs2 }.

%%----------------------------------------------------------------------------

compare(ConfigA = #config { version = VA },
        ConfigB = #config { version = VB }) ->
    %% node_ids are semantically irrevelant for comparison
    case {ConfigA #config { node_ids = undefined },
          ConfigB #config { node_ids = undefined }} of
        {EQ, EQ}              -> coeval;
        _        when VA > VB -> younger;
        _        when VA < VB -> older;
        _                     -> invalid
    end.

%% If the config has changed, we need to figure out whether we need to
%% do a full join (which may well include wiping out mnesia) or
%% whether the config has simply evolved and we can do something
%% softer (maybe nothing at all). Essentially, if the gospel node in
%% the new config is someone we thought we knew but who's been reset
%% (so their node_id has changed) then we'll need to do a fresh sync
%% to them.
is_compatible(Config,                                Config) -> true;
is_compatible(#config {},                         undefined) -> false;
is_compatible(#config { gospel = reset },        _ConfigOld) -> false;
is_compatible(#config { gospel = {node, Node},
                        node_ids = NodeIDsNew },
              #config { node_ids = NodeIDsOld } = ConfigOld) ->
    case (contains_node(node(), ConfigOld) andalso
          contains_node(Node,   ConfigOld)) of
        true  -> case {orddict:find(Node, NodeIDsNew),
                       orddict:find(Node, NodeIDsOld)} of
                     {{ok, IdA}, {ok, IdB}} when IdA =/= IdB -> false;
                     {_        , _        }                  -> true
                 end;
        false -> false
    end.

%%----------------------------------------------------------------------------

contains_node(Node, #config { nodes = Nodes }) -> orddict:is_key(Node, Nodes).

is_singleton( Node, #config { nodes = [{Node, disc}] }) -> true;
is_singleton(_Node, _Config)                            -> false.

version(#config { version = Version }) -> Version.

nodenames(#config { nodes = Nodes }) -> orddict:fetch_keys(Nodes).

disc_nodenames(#config { nodes = Nodes }) ->
    orddict:fetch_keys(orddict:filter(fun (_K, V) -> V =:= disc end, Nodes)).

node_type(Node, #config { nodes = Nodes }) -> orddict:fetch(Node, Nodes).

node_id(Node, #config { node_ids = NodeIDs }) -> orddict:fetch(Node, NodeIDs).

gospel(#config { gospel = Gospel }) -> Gospel.<|MERGE_RESOLUTION|>--- conflicted
+++ resolved
@@ -3,14 +3,8 @@
 -export([load/2, load/1, store_internal/2, to_proplist/2,
          transfer_node_ids/2, update_node_id/4, add_node_ids/3, add_node_id/4,
          compare/2, is_compatible/2,
-<<<<<<< HEAD
          contains_node/2, is_singleton/2, version/1, nodenames/1,
-         disc_nodenames/1, node_type/2, node_id/2, gospel/1,
-         shutdown_timeout/1]).
-=======
-         contains_node/2, is_singleton/2, nodenames/1, disc_nodenames/1,
-         node_type/2, node_id/2, gospel/1]).
->>>>>>> e0ea06ea
+         disc_nodenames/1, node_type/2, node_id/2, gospel/1]).
 
 -record(config, { version,
                   nodes,
