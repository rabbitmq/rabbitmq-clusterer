-module(rabbit_clusterer).

-behaviour(application).

-export([start/2, stop/1, boot/0]).

<<<<<<< HEAD
=======
-export([apply_config/0, apply_config/1]). %% for 'rabbitmqctl eval ...'

>>>>>>> a627c9a8
-export([rabbit_booted/0]).

-rabbit_boot_step(
   {rabbit_clusterer,
    [{description, "Declarative Clustering"},
     {mfa, {?MODULE, rabbit_booted, []}},
     {requires, networking}]}).

-define(APP, rabbitmq_clusterer).

start(normal, []) -> rabbit_clusterer_sup:start_link().

stop(_State) -> ok.

boot() ->
    ok = rabbit_clusterer_utils:stop_mnesia(),
    %% We need to ensure the app is already started:
    ok = application:ensure_started(?APP),
    ok = rabbit_clusterer_coordinator:begin_coordination(),
    ok.

rabbit_booted() ->
    ok = rabbit_clusterer_coordinator:rabbit_booted().

<<<<<<< HEAD
%% Apply_config allows cluster configs to be dynamically applied to a
%% running system. Currently that's best done by rabbitmqctl eval, but
%% may be improved in the future.
apply_config() ->
    apply_config(undefined).
=======
apply_config() -> apply_config(undefined).
>>>>>>> a627c9a8

apply_config(Config) -> rabbit_clusterer_coordinator:apply_config(Config).<|MERGE_RESOLUTION|>--- conflicted
+++ resolved
@@ -4,11 +4,8 @@
 
 -export([start/2, stop/1, boot/0]).
 
-<<<<<<< HEAD
-=======
 -export([apply_config/0, apply_config/1]). %% for 'rabbitmqctl eval ...'
 
->>>>>>> a627c9a8
 -export([rabbit_booted/0]).
 
 -rabbit_boot_step(
@@ -33,14 +30,9 @@
 rabbit_booted() ->
     ok = rabbit_clusterer_coordinator:rabbit_booted().
 
-<<<<<<< HEAD
 %% Apply_config allows cluster configs to be dynamically applied to a
 %% running system. Currently that's best done by rabbitmqctl eval, but
 %% may be improved in the future.
-apply_config() ->
-    apply_config(undefined).
-=======
 apply_config() -> apply_config(undefined).
->>>>>>> a627c9a8
 
 apply_config(Config) -> rabbit_clusterer_coordinator:apply_config(Config).